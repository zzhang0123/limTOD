# limTOD: Time-Ordered Data Simulator for single-dish (autocorrelation) line intensity mapping measurements

## Overview

**limTOD** is a Python package for simulating Time-Ordered Data (TOD) from single-dish/autocorrelation observations using asymetric beam. Although it also supports a symmetric beam, it could be unnecessarily slow compared to directly convolving the sky with the healpy smoothing function.

📖 **For detailed mathematical conventions and coordinate system definitions, see [conventions.pdf](conventions.pdf).**

### Input Parameters:

#### Telescope Configuration:
- **ant_latitude_deg** (`float`): Latitude of the antenna/site in degrees.
- **ant_longitude_deg** (`float`): Longitude of the antenna/site in degrees.
- **ant_height_m** (`float`): Height of the antenna/site in meters.
- **beam_func** (`function`): Function that takes frequency and nside as input and returns the beam map.
- **sky_func** (`function`): Function that takes frequency and nside as input and returns the sky map.
- **nside** (`int`, optional): The nside parameter for Healpix maps.

#### Observation Parameters:
- **freq_list** (`list` or `array`): List of frequencies.
- **time_list** (`list` or `array`): List of time offsets in seconds (for each observation time) from start_time_utc.
- **azimuth_deg_list** (`list` or `array`): List of azimuth values in degrees for each observation.
- **elevation_deg** (`list` or `float`): 
  - If float: Elevation value in degrees universal for all observations.
  - If list: List of elevation values in degrees for each observation.
- **start_time_utc** (`str`): Start time in UTC (e.g. "2019-04-23 20:41:56.397").

#### Noise and Calibration Parameters (Optional):
- **Tsys_others_TOD** (`array`, optional): Array of the remaining system temperature TOD (shape: nfreq x ntime). Default is None (no other components).
- **background_gain_TOD** (`array`, optional): Array of background gain TOD (shape: nfreq x ntime). Default is None (unity gain).
- **gain_noise_TOD** (`array`, optional): Array of gain noise TOD (shape: nfreq x ntime). Default is None (no gain noise).
- **gain_noise_params** (`list`, optional): List of parameters [f0, fc, alpha] for generating gain noise if gain_noise_TOD is None. Default is [1.4e-5, 1e-3, 2].
- **white_noise_var** (`float`, optional): Variance of white noise to be added. Default is None (uses default value of 2.5e-6).

### Output Parameters:
- **overall_TOD** (`ndarray`): Complete TOD with all components (nfreq × ntime)
- **sky_TOD** (`ndarray`): Sky signal component only (beam-weighted sum of sky maps, nfreq × ntime)
- **gain_noise_TOD** (`ndarray`): Gain noise component (nfreq × ntime)




## Table of Contents

1. [Installation](#installation)
2. [Quick Start](#quick-start)
3. [Theoretical Background](#theoretical-background)
4. [Mathematical Conventions](#mathematical-conventions)
5. [API Reference](#api-reference)
6. [Examples](#examples)
7. [Performance Considerations](#performance-considerations)


## Installation

### Requirements

```
numpy >= 1.19.0
healpy >= 1.14.0
astropy >= 4.0.0
scipy >= 1.5.0
tqdm >= 4.60.0
mpi4py >= 3.0.0 (for parallel processing)
pygdsm >= 1.2.0 (for Global Sky Model)
mpmath >= 1.2.0 (for flicker noise modeling)
```

### Install from source

```bash
<<<<<<< HEAD
git clone https://github.com/zzhang0123/meerTOD.git
cd meerTOD
pip install .
=======
git clone https://github.com/zzhang0123/limTOD.git
cd limTOD
pip install -e .
>>>>>>> c2c34925
```

## Quick Start

```python
import numpy as np
<<<<<<< HEAD
from meerTOD import meerTODsim, example_scan
=======
from tod_simulator import limTODsim, example_scan
>>>>>>> c2c34925

# Initialize the simulator with MeerKAT coordinates
simulator = limTODsim(
    ant_latitude_deg=-30.7130,   # MeerKAT latitude
    ant_longitude_deg=21.4430,   # MeerKAT longitude
    ant_height_m=1054,           # MeerKAT altitude
    nside=64                    # HEALPix resolution
)

# Generate a simple scanning pattern
time_list, azimuth_list = example_scan()

# Simulate TOD for multiple frequencies
freq_list = [950, 1000, 1050]  # MHz
tod_array, sky_tod, gain_noise = simulator.generate_TOD(
    freq_list=freq_list,
    time_list=time_list[:100],  # Simulate only the first 100 times
    azimuth_deg_list=azimuth_list,
    elevation_deg=41.5
)

print(f"Generated TOD shape: {tod_array.shape}")  # (3, n_time)
```

## Theoretical Background

### Time-Ordered Data (TOD) Model

The complete TOD model implemented in this package follows the equation:

```
TOD(ν,t) = G_bg(ν,t) × [1 + G_noise(ν,t)] × [sky_TOD(ν,t) + Tsys_others(ν,t)] × [1 + η(t)]
```

Where:
- `G_bg(ν,t)`: Background gain pattern
- `G_noise(ν,t)`: Gain noise fluctuations (1/f noise)
- `sky_TOD(ν,t)`: Sky signal convolved with beam
- `Tsys_others(ν,t)`: All the other system temperature components
- `η(t)`: White noise component

### Sky Signal Computation

The sky signal is computed as the convolution of the beam pattern with the sky brightness temperature:

```
sky_TOD(ν,t) = ∫ B(θ,φ,ν,t) × T_sky(θ,φ,ν) dΩ
```

This is efficiently computed using HEALPix spherical harmonics:

1. Convert beam map to spherical harmonic coefficients: `B_lm = map2alm(B)`
2. Rotate beam to pointing direction using Euler angles
3. Compute beam-weighted sum with sky map

### Coordinate Transformations

The package handles coordinate transformations between:

1. **Local Telescope frame** (time, Azimuth, Elevation) → **Equatorial frame** (RA, Dec)
2. Representations of the transformation: **ZYZY Euler angles** → **ZYZ Euler angles** for HEALPix rotations

#### Detailed Workflow:

**Step 1: Scan Specifications → LST Sequence**
- Convert UTC timestamps to Local Sidereal Time using telescope location
- Function: `generate_LSTs_deg()`

**Step 2: Telescope Pointing → ZYZY Angles**  
- Map telescope parameters to natural rotation sequence:
  - α = LST (Earth's rotation tracking)
  - β = 90° - latitude (site location correction)
  - γ = azimuth (local pointing direction)
  - δ = 90° - elevation (altitude correction)

**Step 3: ZYZY → ZYZ Conversion**
- Convert to HEALPix-compatible Euler angles using `zyzy2zyz()`
- This handles the mathematical transformation: R_zyzy = R_y(δ)R_z(γ)R_y(β)R_z(α) → R_zyz = R_z(φ)R_y(θ)R_z(ψ)

**Step 4: Beam Rotation in Spherical Harmonic Space**
- Apply rotation to beam's alm coefficients using `pointing_beam_in_eq_sys()`
- Efficiently rotates beam pattern without pixel-by-pixel calculations
- Function: `_rotate_healpix_map()` calls `healpy.rotate_alm()`

**Step 5: Sky Integration**
- Compute beam-weighted sum: SKY_TOD_SAMPLE = ∫ B_pointed(θ,φ) × T_sky(θ,φ) dΩ
- Function: `_beam_weighted_sum()`

This approach allows accurate simulation of how the telescope beam tracks celestial sources as the Earth rotates and the telescope points to different directions.

## Mathematical Conventions

For detailed mathematical formulations, coordinate system definitions, and algorithmic conventions used in this package, please refer to:

** [Mathematical Conventions Document](conventions.pdf)**

This document contains:
- Coordinate system definitions and transformations
- Euler angle conventions (ZYZY ↔ ZYZ)
- Spherical harmonics formulations
- Beam convolution algorithms
- Noise model specifications

## API Reference

### Core Classes

#### `limTODsim`

Main simulator class for generating time-ordered data.

```python
class limTODsim:
    def __init__(self, 
                 ant_latitude_deg=-30.7130,
                 ant_longitude_deg=21.4430, 
                 ant_height_m=1054,
                 beam_func=example_beam_map,
                 sky_func=GDSM_sky_model,
                 nside=256)
```

**Parameters:**
- `ant_latitude_deg` (float): Antenna latitude in degrees. [Default to MeerKAT]
- `ant_longitude_deg` (float): Antenna longitude in degrees. [Default to MeerKAT]
- `ant_height_m` (float): Antenna height above sea level in meters. [Default to MeerKAT]
- `beam_func` (callable): Function returning beam map given (freq, nside)
- `sky_func` (callable): Function returning sky map given (freq, nside)
- `nside` (int): HEALPix resolution parameter (must be power of 2)

### Core Functions

#### `generate_TOD()`

Generate complete time-ordered data including all noise components.

```python
def generate_TOD(self,
                freq_list,
                time_list, 
                azimuth_deg_list,
                elevation_deg=41.5,
                start_time_utc="2019-04-23 20:41:56.397",
                Tsys_others_TOD=None,
                background_gain_TOD=None,
                gain_noise_TOD=None,
                gain_noise_params=[1.4e-5, 1e-3, 2],
                white_noise_var=None)
```

**Parameters:**
- `freq_list` (array_like): Observation frequencies in MHz
- `time_list` (array_like): Time offsets from start time in seconds
- `azimuth_deg_list` (array_like): Time-ordered azimuth angles in degrees
- `elevation_deg` (float or array_like): Elevation angle(s) in degrees
- `start_time_utc` (str): UTC start time in ISO format
- `Tsys_others_TOD` (array_like, optional): All the other system temperature components
- `background_gain_TOD` (array_like, optional): Background gain variations
- `gain_noise_TOD` (array_like, optional): Pre-computed gain noise
- `gain_noise_params` (list): [f0, fc, alpha] for 1/f noise generation, if gain_noise_TOD is not provided
- `white_noise_var` (float, optional): White noise variance

**Returns:**
- `overall_TOD` (ndarray): Complete TOD with all components (nfreq × ntime)
- `sky_TOD` (ndarray): Sky signal component only (beam-weighted sum of sky maps, no gain and no noise. Shape: nfreq × ntime)
- `gain_noise_TOD` (ndarray): Gain noise component (nfreq × ntime)

#### `simulate_sky_TOD()`

Generate sky signal component of TOD.

```python
def simulate_sky_TOD(self,
                    freq_list,
                    time_list,
                    azimuth_deg_list,
                    elevation_deg,
                    start_time_utc="2019-04-23 20:41:56.397")
```

**Returns:**
- `sky_TOD` (ndarray): Sky signal TOD (nfreq × ntime)

### Utility Functions

#### `example_scan()`

Generate a simple raster scanning pattern.

```python
def example_scan(az_s=-60.3, az_e=-42.3, dt=2.0)
```

**Parameters:**
- `az_s` (float): Starting azimuth in degrees
- `az_e` (float): Ending azimuth in degrees  
- `dt` (float): Time step in seconds

**Returns:**
- `time_list` (ndarray): Time offsets in seconds
- `azimuth_list` (ndarray): Azimuth angles in degrees

#### `generate_LSTs_deg()`

Compute Local Sidereal Time for observation times.

```python
def generate_LSTs_deg(ant_latitude_deg, ant_longitude_deg, ant_height_m,
                     time_list, start_time_utc="2019-04-23 20:41:56.397")
```

**Returns:**
- `LST_deg_list` (ndarray): LST values in degrees

#### Coordinate Transformation Functions

##### `zyzy2zyz()`

Convert ZYZY Euler angles to ZYZ convention for HEALPix rotations.

```python
def zyzy2zyz(alpha, beta, gamma, delta, output_degrees=False)
```

**Parameters:**
- `alpha` (float): First Z rotation angle in degrees
- `beta` (float): First Y rotation angle in degrees  
- `gamma` (float): Second Z rotation angle in degrees
- `delta` (float): Second Y rotation angle in degrees
- `output_degrees` (bool): If True, return angles in degrees; otherwise radians

**Returns:**
- `(psi, theta, phi)` (tuple): ZYZ Euler angles for HEALPix rotation

**Mathematical Background:**
- **ZYZY rotation**: R = R_y(δ) × R_z(γ) × R_y(β) × R_z(α)
- **ZYZ rotation**: R = R_z(φ) × R_y(θ) × R_z(ψ)

This conversion is necessary because telescope pointing naturally follows ZYZY rotations (combining Earth rotation and local pointing), while HEALPix requires ZYZ convention.

##### `zyz_of_pointing()`

Generate ZYZ Euler angles from telescope pointing parameters.

```python
def zyz_of_pointing(LST_deg, lat_deg, azimuth_deg, elevation_deg)
```

**Parameters:**
- `LST_deg` (float): Local Sidereal Time in degrees
- `lat_deg` (float): Telescope latitude in degrees
- `azimuth_deg` (float): Pointing azimuth in degrees
- `elevation_deg` (float): Pointing elevation in degrees

**Returns:**
- `(psi, theta, phi)` (tuple): ZYZ Euler angles in radians for `hp.rotate_alm()`

**Algorithm:**
1. Convert pointing parameters to ZYZY angles:
   - α = LST (Earth rotation)
   - β = 90° - lat (latitude correction)
   - γ = azimuth (local pointing direction)
   - δ = 90° - elevation (elevation correction)
2. Transform to ZYZ using `zyzy2zyz()`

This maps the natural telescope coordinate system to the mathematical framework required for spherical harmonic rotations.
def zyz_of_pointing(LST_deg, lat_deg, azimuth_deg, elevation_deg)
```

##### `pointing_beam_in_eq_sys()`

Point a beam pattern to specific telescope coordinates in the equatorial system.

```python
def pointing_beam_in_eq_sys(beam_alm, LST_deg, lat_deg, azimuth_deg, elevation_deg, nside)
```

**Parameters:**
- `beam_alm` (array): Spherical harmonic coefficients of the beam in its native orientation
- `LST_deg` (float): Local Sidereal Time in degrees  
- `lat_deg` (float): Latitude of the observation site in degrees
- `azimuth_deg` (float): Azimuth of the pointing in degrees
- `elevation_deg` (float): Elevation of the pointing in degrees
- `nside` (int): HEALPix resolution parameter

**Returns:**
- `beam_pointed` (ndarray): The rotated beam map in equatorial coordinates

**Algorithm:**
1. Convert telescope pointing (LST, lat, az, el) to ZYZ Euler angles using `zyz_of_pointing()`
2. Rotate the beam's spherical harmonic coefficients using `_rotate_healpix_map()`
3. Return the pointed beam map in equatorial coordinate system

This function is central to the TOD simulation as it enables the beam pattern to track celestial sources as the Earth rotates.

#### Internal Helper Functions

##### `_rotate_healpix_map()`

Rotate a HEALPix map using Euler angles in spherical harmonic space.

```python
def _rotate_healpix_map(alm, psi_rad, theta_rad, phi_rad, nside, return_map=True)
```

**Parameters:**
- `alm` (array): Spherical harmonic coefficients of the map
- `psi_rad`, `theta_rad`, `phi_rad` (float): ZYZ Euler angles in radians
- `nside` (int): HEALPix resolution parameter
- `return_map` (bool): If True, return rotated map; if False, return rotated alm

**Algorithm:**
1. Creates a copy of input spherical harmonic coefficients
2. Applies rotation using `healpy.rotate_alm()` with ZYZ convention
3. Converts back to map format if requested

##### `_beam_weighted_sum()`

Compute the convolution integral of beam and sky.

```python
def _beam_weighted_sum(beam_map, sky_map)
```

**Parameters:**
- `beam_map` (array): HEALPix beam pattern (will be normalized)
- `sky_map` (array): HEALPix sky brightness temperature map

**Returns:**
- `float`: Beam-weighted integral ∫ B(θ,φ) × T_sky(θ,φ) dΩ

This implements the discrete version of the beam convolution integral that produces each TOD sample.

#### Beam and Sky Functions

##### `example_beam_map()`

Generate elliptical Gaussian beam pattern.

```python
def example_beam_map(freq, nside, FWHM_major=1.1, FWHM_minor=1.1)
```

##### `GDSM_sky_model()`

Generate sky map using Global Sky Model.

```python
def GDSM_sky_model(freq, nside)
```

## Examples

Also see the [example Jupyter notebook](examples.ipynb)

### Example 1: Basic TOD Simulation

```python
import numpy as np
<<<<<<< HEAD
from meerTOD import meerTODsim, example_scan
import matplotlib.pyplot as plt

# Initialize simulator
sim = meerTODsim(nside=64)  # Lower resolution for speed
=======
from tod_simulator import limTODsim, example_scan
import matplotlib.pyplot as plt

# Initialize simulator
sim = limTODsim(nside=128)  # Lower resolution for speed
>>>>>>> c2c34925

# Generate scanning pattern
time_list, az_list = example_scan(dt=1.0)

# Single frequency simulation
tod, sky_tod, gain_noise = sim.generate_TOD(
    freq_list=[1000],  # 1 GHz
    time_list=time_list[:100],  # First 100 time points
    azimuth_deg_list=az_list[:100],
    elevation_deg=45.0
)

# Plot results
fig, (ax1, ax2, ax3) = plt.subplots(3, 1, figsize=(12, 8))

ax1.plot(time_list[:100], tod[0])
ax1.set_ylabel('Total TOD [K]')
ax1.set_title('Complete TOD with all components')

ax2.plot(time_list[:100], sky_tod[0])
ax2.set_ylabel('Sky Signal [K]')
ax2.set_title('Sky component only')

ax3.plot(time_list[:100], gain_noise[0])
ax3.set_ylabel('Gain Noise')
ax3.set_xlabel('Time [s]')
ax3.set_title('Gain noise component')

plt.tight_layout()
plt.show()
```

### Example 2: Multi-frequency Simulation

```python
# Wide frequency range
frequencies = np.linspace(900, 1000, 11)  # 11 channels

tod_multifreq, sky_multifreq, _ = sim.generate_TOD(
    freq_list=frequencies,
    time_list=time_list[:100],
    azimuth_deg_list=az_list[:50],
    elevation_deg=60.0,
    gain_noise_params=[1e-5, 1e-3, 1.8]  # Custom noise parameters
)

# Plot frequency-time waterfall
plt.figure(figsize=(10, 6))
plt.imshow(sky_multifreq, aspect='auto', origin='lower',
           extent=[0, len(time_list[:50]), frequencies[0], frequencies[-1]])
plt.colorbar(label='Temperature [K]')
plt.xlabel('Time sample')
plt.ylabel('Frequency [MHz]')
plt.title('Sky TOD - Frequency vs Time')
plt.show()
```

### Example 3: Custom Beam and Sky Models

```python
def custom_beam(freq, nside):
    """Custom frequency-dependent beam"""
    # Beam size scales with frequency
    fwhm = 70 / freq  # degrees, typical radio telescope scaling
    return example_beam_map(freq, nside, FWHM_major=fwhm, FWHM_minor=fwhm*0.8)

def point_source_sky(freq, nside):
    """Sky with a single point source"""
    npix = hp.nside2npix(nside)
    sky = np.zeros(npix)
    
    # Add point source at specific coordinates
    ra, dec = 180.0, -30.0  # degrees
    theta = np.pi/2 - np.radians(dec)
    phi = np.radians(ra)
    
    ipix = hp.ang2pix(nside, theta, phi)
    sky[ipix] = 100.0  # 100 K source
    
    return sky

# Use custom models
sim_custom = limTODsim(
    beam_func=custom_beam,
    sky_func=point_source_sky,
    nside=64
)

# Simulate with custom models
tod_custom, _, _ = sim_custom.generate_TOD(
    freq_list=[1000],
    time_list=time_list[:100],
    azimuth_deg_list=az_list,
    elevation_deg=50.0
)
```



## Performance Considerations

### Parallel Processing

The package supports MPI parallelization over frequencies:

```python
# Automatic parallelization over frequency list
tod_array = sim.generate_TOD(freq_list=frequencies, ...)

# Run with MPI
# mpirun -n 4 python simulation_script.py
```

### Optimization Tips

1. **Use appropriate N_side**: Balance resolution vs. speed
2. **Batch processing**: Process multiple frequencies together
3. ...

## Error Handling and Validation

Common error scenarios and solutions:

- **Memory errors**: Reduce `nside` or process in smaller batches
- **Coordinate errors**: Check that Az/El values are within valid ranges
- **Time errors**: Ensure UTC timestamps are properly formatted
- **MPI errors**: Check that all processes have consistent inputs


### Development Setup

```bash
git clone https://github.com/zzhang0123/limTOD.git
cd limTOD
pip install -e ".[dev]"
```

## License

This project is licensed under the MIT License - see LICENSE file for details.



## Acknowledgments

- MeerKLASS team <|MERGE_RESOLUTION|>--- conflicted
+++ resolved
@@ -69,26 +69,16 @@
 ### Install from source
 
 ```bash
-<<<<<<< HEAD
-git clone https://github.com/zzhang0123/meerTOD.git
-cd meerTOD
-pip install .
-=======
 git clone https://github.com/zzhang0123/limTOD.git
 cd limTOD
 pip install -e .
->>>>>>> c2c34925
 ```
 
 ## Quick Start
 
 ```python
 import numpy as np
-<<<<<<< HEAD
-from meerTOD import meerTODsim, example_scan
-=======
 from tod_simulator import limTODsim, example_scan
->>>>>>> c2c34925
 
 # Initialize the simulator with MeerKAT coordinates
 simulator = limTODsim(
@@ -448,19 +438,11 @@
 
 ```python
 import numpy as np
-<<<<<<< HEAD
-from meerTOD import meerTODsim, example_scan
-import matplotlib.pyplot as plt
-
-# Initialize simulator
-sim = meerTODsim(nside=64)  # Lower resolution for speed
-=======
-from tod_simulator import limTODsim, example_scan
+from limTOD import limTODsim, example_scan
 import matplotlib.pyplot as plt
 
 # Initialize simulator
 sim = limTODsim(nside=128)  # Lower resolution for speed
->>>>>>> c2c34925
 
 # Generate scanning pattern
 time_list, az_list = example_scan(dt=1.0)
